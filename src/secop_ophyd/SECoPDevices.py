import asyncio
import inspect
import logging
import re
import threading
import time as ttime
from logging import Logger
from types import MethodType
from typing import Any, Dict, Iterator, Optional, Type

import bluesky.plan_stubs as bps
from bluesky.protocols import (
    Flyable,
    Locatable,
    Location,
    PartialEvent,
    Reading,
    Stoppable,
    Subscribable,
    Triggerable,
)
from frappy.datatypes import (
    ArrayOf,
    BLOBType,
    BoolType,
    CommandType,
    FloatRange,
    IntRange,
    ScaledInteger,
    StringType,
    StructOf,
    TupleOf,
)
from ophyd_async.core import (
    AsyncStatus,
    SignalR,
    SignalRW,
    SignalX,
    StandardReadable,
    StandardReadableFormat,
    observe_value,
)
from ophyd_async.core._utils import Callback

from secop_ophyd.AsyncFrappyClient import AsyncFrappyClient
from secop_ophyd.GenNodeCode import GenNodeCode, Method
from secop_ophyd.logs import LOG_LEVELS, setup_logging
from secop_ophyd.propertykeys import DATAINFO, EQUIPMENT_ID, INTERFACE_CLASSES
from secop_ophyd.SECoPSignal import (
    LocalBackend,
    PropertyBackend,
    SECoPParamBackend,
    SECoPXBackend,
)
from secop_ophyd.util import Path

# Predefined Status Codes
DISABLED = 0
IDLE = 100
STANDBY = 130
PREPARED = 150
WARN = 200
WARN_STANDBY = 230
WARN_PREPARED = 250
NSTABLE = 270  # not in SECoP standard (yet)
BUSY = 300
DISABLING = 310
INITIALIZING = 320
PREPARING = 340
STARTING = 360
RAMPING = 370
STABILIZING = 380
FINALIZING = 390
ERROR = 400
ERROR_STANDBY = 430
ERROR_PREPARED = 450
UNKNOWN = 401  # not in SECoP standard (yet)


<<<<<<< HEAD
READABLE_PARAMS = ["value", "target"]
=======
HINTED_PARAMS = [
    "value",
]
UNCACHED_PARAMS = ["target", "status"]
>>>>>>> 88e990cb


def clean_identifier(anystring):
    return str(re.sub(r"\W+|^(?=\d)", "_", anystring))


class SECoPCMDDevice(StandardReadable, Flyable, Triggerable):
    """
    Command devices that have Signals for command args, return values and a signal
    for triggering command execution (SignalX). They themselves are triggerable.

    Once the CMD Device is triggered, the command args are retrieved from the 'argument'
    Signal. The command message is sent to the SEC Node and the return value is written
    to 'result' signal.

    """

    def __init__(self, path: Path, secclient: AsyncFrappyClient):
        """Initialize the CMD Device

        :param path: Path to the command in the secclient module dict
        :type path: Path
        :param secclient: SECoP client providing communication to the SEC Node
        :type secclient: AsyncFrappyClient
        """
        dev_name: str = path.get_signal_name() + "_CMD"

        self._secclient: AsyncFrappyClient = secclient

        cmd_props = secclient.modules[path._module_name]["commands"][
            path._accessible_name
        ]  # noqa: E501
        cmd_datatype: CommandType = cmd_props["datatype"]
        datainfo = cmd_props[DATAINFO]

        self.description: str = cmd_props["description"]
        self.arg_dtype = cmd_datatype.argument
        self.res_dtype = cmd_datatype.result

        self.argument: SignalRW | None
        self.result: SignalR | None

        # result signals
        read = []
        # argument signals
        config = []

        self._start_time: float
        self.commandx: SignalX

        self.wait_idle: bool = False

        with self.add_children_as_readables(
            format=StandardReadableFormat.CONFIG_SIGNAL
        ):
            # Argument Signals (config Signals, can also be read)
            arg_path = path.append("argument")
            if self.arg_dtype is None:
                self.argument = None
            else:
                arg_backend = LocalBackend(
                    path=arg_path,
                    secop_dtype_obj=self.arg_dtype,
                    sig_datainfo=datainfo["argument"],
                )
                self.argument = SignalRW(arg_backend)
                config.append(self.argument)

            # Result Signals  (read Signals)
            res_path = path.append("result")

            if self.res_dtype is None:
                self.result = None
            else:
                res_backend = LocalBackend(
                    path=res_path,
                    secop_dtype_obj=self.res_dtype,
                    sig_datainfo=datainfo["result"],
                )
                self.result = SignalRW(res_backend)
                read.append(self.argument)

            argument = None
            result = None
            if isinstance(self.argument, SignalR):
                argument = self.argument._connector.backend

            if isinstance(self.result, SignalR):
                result = self.result._connector.backend

            # SignalX (signal that triggers execution of the Command)
            exec_backend = SECoPXBackend(
                path=path,
                secclient=secclient,
                argument=argument,  # type: ignore
                result=result,  # type: ignore
            )

        self.commandx = SignalX(exec_backend)

        super().__init__(name=dev_name)

    def trigger(self) -> AsyncStatus:
        """Triggers the SECoPCMDDevice and sends command message to SEC Node.
        Command argument is taken form 'argument' Signal, and return value is
        written in the 'return' Signal

        :return: A Status object, that is marked Done once the answer from the
        SEC Node is received
        :rtype: AsyncStatus
        """
        coro = asyncio.wait_for(fut=self._exec_cmd(), timeout=None)
        return AsyncStatus(awaitable=coro)

    def kickoff(self) -> AsyncStatus:
        # trigger execution of secop command, wait until Device is Busy

        self._start_time = ttime.time()
        coro = asyncio.wait_for(fut=asyncio.sleep(1), timeout=None)
        return AsyncStatus(coro)

    async def _exec_cmd(self):
        stat = self.commandx.trigger()

        await stat

    def complete(self) -> AsyncStatus:
        coro = asyncio.wait_for(fut=self._exec_cmd(), timeout=None)
        return AsyncStatus(awaitable=coro)

    def collect(self) -> Iterator[PartialEvent]:
        yield dict(
            time=self._start_time, timestamps={self.name: []}, data={self.name: []}
        )


class SECoPBaseDevice(StandardReadable):
    """Base Class for generating Opyd devices from SEC Node modules,
    objects of type SECoPBaseDevice are not supposed to be instanciated

    """

    def __init__(
        self,
        secclient: AsyncFrappyClient,
        module_name: str,
        loglevel=logging.INFO,
        logdir: str | None = None,
    ) -> None:
        """Initiate A SECoPBaseDevice

        :param secclient: SECoP client providing communication to the SEC Node
        :type secclient: AsyncFrappyClient
        """

        self._secclient: AsyncFrappyClient = secclient

        self.impl: str | None = None

        self._module = module_name
        module_desc = secclient.modules[module_name]
        self.plans: list[Method] = []
        self.mod_prop_devices: Dict[str, SignalR] = {}
        self.param_devices: Dict[str, Any] = {}

        name = self._secclient.properties[EQUIPMENT_ID].replace(".", "-")

        self.logger: Logger = setup_logging(
            name=f"secop-ophyd:{name}:{module_name}", level=loglevel, log_dir=logdir
        )

        self.logger.info(f"Initializing SECoPBaseDevice for module {module_name}")
        # Add configuration Signals
        with self.add_children_as_readables(
            format=StandardReadableFormat.CONFIG_SIGNAL
        ):
            # generate Signals from Module Properties
            for property in module_desc["properties"]:

                if property == "implementation":
                    self.impl = module_desc["properties"]["implementation"]

                if property in ["meaning", "_plotly"]:
                    continue

                propb = PropertyBackend(property, module_desc["properties"], secclient)

                setattr(self, property, SignalR(backend=propb))
                self.mod_prop_devices[property] = getattr(self, property)

            # generate Signals from Module parameters eiter r or rw
            for parameter, properties in module_desc["parameters"].items():
                if parameter in HINTED_PARAMS + UNCACHED_PARAMS:
                    continue
                # generate new root path
                param_path = Path(parameter_name=parameter, module_name=module_name)

                # readonly propertyns to plans and plan stubs.
                readonly: bool = properties.get("readonly", None)

                # Normal types + (struct and tuple as JSON object Strings)
                self._signal_from_parameter(
                    path=param_path,
                    sig_name=parameter,
                    readonly=readonly,
                )
                self.param_devices[parameter] = getattr(self, parameter)

        # Add hinted readable Signals
        with self.add_children_as_readables(
            format=StandardReadableFormat.HINTED_SIGNAL
        ):
            for parameter in HINTED_PARAMS:
                if parameter not in module_desc["parameters"].keys():
                    continue
                properties = module_desc["parameters"][parameter]

                # generate new root path
                param_path = Path(parameter_name=parameter, module_name=module_name)

                # readonly propertyns to plans and plan stubs.
                readonly = properties.get("readonly", None)

                # Normal types + (struct and tuple as JSON object Strings)
                self._signal_from_parameter(
                    path=param_path,
                    sig_name=parameter,
                    readonly=readonly,
                )
                self.param_devices[parameter] = getattr(self, parameter)

        # Add uncached readable Signals
        with self.add_children_as_readables(
            format=StandardReadableFormat.UNCACHED_SIGNAL
        ):
            for parameter in UNCACHED_PARAMS:
                if parameter not in module_desc["parameters"].keys():
                    continue
                properties = module_desc["parameters"][parameter]

                # generate new root path
                param_path = Path(parameter_name=parameter, module_name=module_name)

                # readonly propertyns to plans and plan stubs.
                readonly = properties.get("readonly", None)

                # Normal types + (struct and tuple as JSON object Strings)
                self._signal_from_parameter(
                    path=param_path,
                    sig_name=parameter,
                    readonly=readonly,
                )
                self.param_devices[parameter] = getattr(self, parameter)

        # Initialize Command Devices
        for command, properties in module_desc["commands"].items():
            # generate new root path
            cmd_path = Path(parameter_name=command, module_name=module_name)
            cmd_dev_name = command + "_CMD"
            setattr(
                self,
                cmd_dev_name,
                SECoPCMDDevice(path=cmd_path, secclient=secclient),
            )

            cmd_dev: SECoPCMDDevice = getattr(self, cmd_dev_name)
            # Add Bluesky Plan Methods

            # Stop is already an ophyd native operation
            if command == "stop":
                continue

            cmd_plan = self.generate_cmd_plan(
                cmd_dev, cmd_dev.arg_dtype, cmd_dev.res_dtype
            )

            setattr(self, command, MethodType(cmd_plan, self))

            description: str = ""
            description += f"{cmd_dev.description}\n"
            description += f"       argument: {str(cmd_dev.arg_dtype)}\n"
            description += f"       result: {str(cmd_dev.res_dtype)}"

            plan = Method(
                cmd_name=command,
                description=description,
                cmd_sign=inspect.signature(getattr(self, command)),
            )

            self.plans.append(plan)

        self.set_name(module_name)

        # Add status Signal AFTER set_name() to avoid auto-registration as config/hinted
        # This is only needed as long as Tiled can't handle structured numpy arrays
        if "status" in module_desc["parameters"].keys():
            properties = module_desc["parameters"]["status"]
            param_path = Path(parameter_name="status", module_name=module_name)
            readonly = properties.get("readonly", None)

            # Create signal without adding to readables
            self._signal_from_parameter(
                path=param_path,
                sig_name="status",
                readonly=readonly,
            )
            self.param_devices["status"] = getattr(self, "status")

    def generate_cmd_plan(
        self,
        cmd_dev: SECoPCMDDevice,
        argument_type: Type | None = None,
        return_type: Type | None = None,
    ):

        def command_plan_no_arg(self, wait_for_idle: bool = False):
            # Trigger the Command device, meaning that the command gets sent to the
            # SEC Node
            yield from bps.trigger(cmd_dev, wait=True)

            if wait_for_idle:

                def wait_for_idle_factory():
                    return self.wait_for_idle()

                yield from bps.wait_for([wait_for_idle_factory])

            if (
                return_type is not None
                and isinstance(cmd_dev.result, SignalR)
                and isinstance(cmd_dev.result._connector.backend, LocalBackend)
            ):

                return cmd_dev.result._connector.backend.reading.get_value()

        def command_plan(self, arg, wait_for_idle: bool = False):
            # TODO  Type checking

            if arg is not None:
                yield from bps.abs_set(cmd_dev.argument, arg)

            # Trigger the Command device, meaning that the command gets sent to the
            # SEC Node
            yield from bps.trigger(cmd_dev, wait=True)

            if wait_for_idle:

                def wait_for_idle_factory():
                    return self.wait_for_idle()

                yield from bps.wait_for([wait_for_idle_factory])

            if (
                return_type is not None
                and isinstance(cmd_dev.result, SignalR)
                and isinstance(cmd_dev.result._connector.backend, LocalBackend)
            ):

                return cmd_dev.result._connector.backend.reading.get_value()

        cmd_meth = command_plan_no_arg if argument_type is None else command_plan

        anno_dict = cmd_meth.__annotations__

        dtype_mapping = {
            StructOf: dict[str, Any],
            ArrayOf: list[Any],
            TupleOf: tuple[Any],
            BLOBType: str,
            BoolType: bool,
            FloatRange: float,
            IntRange: int,
            ScaledInteger: int,
            StringType: str,
        }

        if return_type is not None:
            anno_dict["return"] = dtype_mapping[return_type.__class__]
        if argument_type is not None:
            anno_dict["arg"] = dtype_mapping[argument_type.__class__]

        return cmd_meth

    def _signal_from_parameter(self, path: Path, sig_name: str, readonly: bool):
        """Generates an Ophyd Signal from a Module Parameter

        :param path: Path to the Parameter in the secclient module dict
        :type path: Path
        :param sig_name: Name of the new Signal
        :type sig_name: str
        :param readonly: Signal is R or RW
        :type readonly: bool
        """
        # Normal types + (struct and tuple as JSON object Strings)
        paramb = SECoPParamBackend(path=path, secclient=self._secclient)

        # construct signal
        if readonly:
            setattr(self, sig_name, SignalR(paramb))
        else:
            setattr(self, sig_name, SignalRW(paramb))


class SECoPCommunicatorDevice(SECoPBaseDevice):

    def __init__(
        self,
        secclient: AsyncFrappyClient,
        module_name: str,
        loglevel=logging.INFO,
        logdir: str | None = None,
    ):
        """Initializes the SECoPCommunicatorDevice

        :param secclient: SECoP client providing communication to the SEC Node
        :type secclient: AsyncFrappyClient
        :param module_name: Name of the SEC Node module that is represented by
            this device
        :type module_name: str"""

        super().__init__(
            secclient=secclient,
            module_name=module_name,
            loglevel=loglevel,
            logdir=logdir,
        )


class SECoPReadableDevice(SECoPCommunicatorDevice, Triggerable, Subscribable):
    """
    Standard readable SECoP device, corresponding to a SECoP module with the
    interface class "Readable"
    """

    def __init__(
        self,
        secclient: AsyncFrappyClient,
        module_name: str,
        loglevel=logging.INFO,
        logdir: str | None = None,
    ):
        """Initializes the SECoPReadableDevice

        :param secclient: SECoP client providing communication to the SEC Node
        :type secclient: AsyncFrappyClient
        :param module_name: Name of the SEC Node module that is represented by
            this device
        :type module_name: str
        """

        self.value: SignalR
        self.status: SignalR

        super().__init__(
            secclient=secclient,
            module_name=module_name,
            loglevel=loglevel,
            logdir=logdir,
        )

        if not hasattr(self, "value"):
            raise AttributeError(
                "Attribute 'value' has not been assigned,"
                + "but is needed for Readable interface class"
            )

        if not hasattr(self, "status"):
            raise AttributeError(
                "Attribute 'status' has not been assigned,"
                + "but is needed for Readable interface class"
            )

    async def wait_for_idle(self):
        """asynchronously waits until module is IDLE again. this is helpful,
        for running commands that are not done immediately
        """

        self.logger.info(f"Waiting for {self.name} to be IDLE")

        if self.status is None:
            self.logger.error("Status Signal not initialized")
            raise Exception("status Signal not initialized")

        # force reading of fresh status from device
        await self.status.read(False)

        async for current_stat in observe_value(self.status):
            # status is has type Tuple and is therefore transported as
            # structured Numpy array ('f0':statuscode;'f1':status Message)

            stat_code = current_stat["f0"]

            # Module is in IDLE/WARN state
            if IDLE <= stat_code < BUSY:
                self.logger.info(f"Module {self.name} --> IDLE")
                break

            if hasattr(self, "_stopped"):
                self.logger.info(f"Module {self.name} was stopped STOPPED")
                if self._stopped is True:
                    break

            # Error State or DISABLED
            if hasattr(self, "_success"):
                if stat_code >= ERROR or stat_code < IDLE:
                    self.logger.error(f"Module {self.name} --> ERROR/DISABLED")
                    self._success = False
                    break

    # TODO add timeout
    def observe_status_change(self, monitored_status_code: int):
        async def switch_from_status_inner():
            async for current_stat in observe_value(self.status):
                # status is has type Tuple and is therefore transported as
                # structured Numpy array ('f0':statuscode;'f1':status Message)

                stat_code = current_stat["f0"]

                if monitored_status_code != stat_code:
                    break

        def switch_from_status_factory():
            return switch_from_status_inner()

        yield from bps.wait_for([switch_from_status_factory])

    def trigger(self) -> AsyncStatus:
        self.logger.info(f"Triggering {self.name}: read fresh data from device")
        # get fresh reading of the value Parameter from the SEC Node
        return AsyncStatus(
            awaitable=self._secclient.get_parameter(
                self._module, "value", trycache=False
            )
        )

    def subscribe(self, function: Callback[dict[str, Reading]]) -> None:
        """Subscribe to updates in the reading"""
        self.value.subscribe(function=function)

    def clear_sub(self, function: Callback) -> None:
        """Remove a subscription."""
        self.value.clear_sub(function=function)


class SECoPTriggerableDevice(SECoPReadableDevice, Stoppable):
    """
    Standard triggerable SECoP device, corresponding to a SECoP module with the0s
    interface class "Triggerable"
    """

    def __init__(
        self,
        secclient: AsyncFrappyClient,
        module_name: str,
        loglevel=logging.info,
        logdir: str | None = None,
    ):
        """Initialize SECoPTriggerableDevice

        :param secclient: SECoP client providing communication to the SEC Node
        :type secclient: AsyncFrappyClient
        :param module_name: ame of the SEC Node module that is represented by
            this device
        :type module_name: str
        """

        self.go_CMD: SECoPCMDDevice

        self._success = True
        self._stopped = False

        super().__init__(secclient, module_name, loglevel=loglevel, logdir=logdir)

    async def __go_coro(self, wait_for_idle: bool):
        await self._secclient.exec_command(module=self._module, command="go")

        self._success = True
        self._stopped = False
        await asyncio.sleep(0.2)

        if wait_for_idle:
            await self.wait_for_idle()

    def wait_for_prepared(self):
        yield from self.observe_status_change(IDLE)
        yield from self.observe_status_change(PREPARING)

    def trigger(self) -> AsyncStatus:

        self.logger.info(f"Triggering {self.name} go command")

        async def go_or_read_on_busy():
            module_status = await self.status.get_value(False)
            stat_code = module_status["f0"]

            if BUSY <= stat_code <= ERROR:
                return

            await self.__go_coro(True)

        return AsyncStatus(awaitable=go_or_read_on_busy())

    async def stop(self, success=True):
        """Calls stop command on the SEC Node module

        :param success:
            True: device is stopped as planned
            False: something has gone wrong
            (defaults to True)
        :type success: bool, optional
        """
        self._success = success

        self.logger.info(f"Stopping {self.name} success={success}")

        await self._secclient.exec_command(self._module, "stop")
        self._stopped = True


class SECoPWritableDevice(SECoPReadableDevice):
    """Fast settable device target"""

    pass


class SECoPMoveableDevice(SECoPWritableDevice, Locatable, Stoppable):
    """
    Standard movable SECoP device, corresponding to a SECoP module with the
    interface class "Drivable"
    """

    def __init__(
        self,
        secclient: AsyncFrappyClient,
        module_name: str,
        loglevel=logging.INFO,
        logdir: str | None = None,
    ):
        """Initialize SECoPMovableDevice

        :param secclient: SECoP client providing communication to the SEC Node
        :type secclient: AsyncFrappyClient
        :param module_name: ame of the SEC Node module that is represented by
            this device
        :type module_name: str
        """

        self.target: SignalRW

        super().__init__(secclient, module_name, loglevel=loglevel, logdir=logdir)

        if not hasattr(self, "target"):
            raise AttributeError(
                "Attribute 'target' has not been assigned, "
                + "but is needed for 'Drivable' interface class!"
            )

        self._success = True
        self._stopped = False

    def set(self, new_target, timeout: Optional[float] = None) -> AsyncStatus:
        """Sends new target to SEC Nonde and waits until module is IDLE again

        :param new_target: new taget/setpoint for module
        :type new_target: _type_
        :param timeout: timeout for set operation, defaults to None
        :type timeout: Optional[float], optional
        :return: Asyncstatus that gets set to Done once module is IDLE again
        :rtype: AsyncStatus
        """
        coro = asyncio.wait_for(self._move(new_target), timeout=timeout)
        return AsyncStatus(coro)

    async def _move(self, new_target):
        self._success = True
        self._stopped = False

        await self.target.set(new_target, wait=False)
        self.logger.info(f"Moving {self.name} to {new_target}")

        # force reading of status from device
        await self.status.read(False)

        # observe status and wait until dvice is IDLE again
        async for current_stat in observe_value(self.status):
            stat_code = current_stat["f0"]

            if self._stopped is True:
                break

            # Error State or DISABLED
            if stat_code >= ERROR or stat_code < IDLE:
                self.logger.error(f"Module {self.name} --> ERROR/DISABLED")
                self._success = False
                break

            # Module is in IDLE/WARN state
            if IDLE <= stat_code < BUSY:
                self.logger.info(f"Reached Target Module {self.name} --> IDLE")
                break

            # TODO other status transitions

        if not self._success:
            raise RuntimeError("Module was stopped")

    async def stop(self, success=True):
        """Calls stop command on the SEC Node module

        :param success:
            True: device is stopped as planned
            False: something has gone wrong
            (defaults to True)
        :type success: bool, optional
        """
        self._success = success

        if not success:
            self.logger.info(f"Stopping {self.name} success={success}")
            await self._secclient.exec_command(self._module, "stop")
            self._stopped = True

    async def locate(self) -> Location:
        # return current location of the device (setpoint and readback).
        # Only locally cached values are returned
        setpoint = await self._secclient.get_parameter(self._module, "target", True)
        readback = await self._secclient.get_parameter(self._module, "value", True)

        location: Location = {
            "setpoint": setpoint.value,
            "readback": readback.value,
        }
        return location


class SECoPNodeDevice(StandardReadable):
    """
    Generates the root ophyd device from a Sec-node. Signals of this Device correspond
    to the Sec-node properties
    """

    def __init__(
        self, secclient: AsyncFrappyClient, logger: Logger, logdir: str | None = None
    ):
        """Initializes the node device and generates all node signals and subdevices
        corresponding to the SECoP-modules of the secnode

        :param secclient: SECoP client providing communication to the SEC Node
        :type secclient: AsyncFrappyClient
        """

        self.equipment_id: SignalR
        self.description: SignalR
        self.version: SignalR

        self._secclient: AsyncFrappyClient = secclient

        self._module_name: str = ""
        self._node_cls_name: str = ""
        self.mod_devices: Dict[str, SECoPReadableDevice] = {}
        self.node_prop_devices: Dict[str, SignalR] = {}

        self.genCode: GenNodeCode

        # Name is set to sec-node equipment_id
        name = self._secclient.properties[EQUIPMENT_ID].replace(".", "-")

        config = []

        self.logger: Logger = logger

        self.logger.info(
            "Initializing SECoPNodeDevice "
            + f"({self._secclient.host}:{self._secclient.port})"
        )

        with self.add_children_as_readables(
            format=StandardReadableFormat.CONFIG_SIGNAL
        ):
            for property in self._secclient.properties:
                propb = PropertyBackend(property, self._secclient.properties, secclient)
                setattr(self, property, SignalR(backend=propb))
                config.append(getattr(self, property))
                self.node_prop_devices[property] = getattr(self, property)

        with self.add_children_as_readables(format=StandardReadableFormat.CHILD):
            for module, module_desc in self._secclient.modules.items():

                secop_dev_class = self.class_from_interface(module_desc["properties"])

                if secop_dev_class is not None:
                    setattr(
                        self,
                        module,
                        secop_dev_class(
                            self._secclient,
                            module,
                            loglevel=self.logger.level,
                            logdir=logdir,
                        ),
                    )
                    self.mod_devices[module] = getattr(self, module)

        # register secclient callbacks (these are useful if sec node description
        # changes after a reconnect)
        secclient.client.register_callback(
            None, self.descriptiveDataChange, self.nodeStateChange
        )

        super().__init__(name=name)

    @classmethod
    def create(
        cls,
        host: str,
        port: str,
        loop,
        loglevel: str = "INFO",
        logdir: str | None = None,
    ) -> "SECoPNodeDevice":

        secclient: AsyncFrappyClient

        logger: Logger = setup_logging(
            name=f"frappy:{host}:{port}", level=LOG_LEVELS[loglevel], log_dir=logdir
        )

        if not loop.is_running():
            raise Exception("The provided Eventloop is not running")

        if loop._thread_id != threading.current_thread().ident:
            client_future = asyncio.run_coroutine_threadsafe(
                AsyncFrappyClient.create(host=host, port=port, loop=loop, log=logger),
                loop,
            )
            secclient = client_future.result()

            secclient.external = True

        else:
            raise Exception(
                "should be calles with an eventloop that is"
                "running in a seperate thread"
            )

        return SECoPNodeDevice(secclient=secclient, logger=logger, logdir=logdir)

    @classmethod
    async def create_async(
        cls,
        host: str,
        port: str,
        loop,
        loglevel: str = "INFO",
        logdir: str | None = None,
    ) -> "SECoPNodeDevice":

        logger: Logger = setup_logging(
            name=f"frappy:{host}:{port}", level=LOG_LEVELS[loglevel], log_dir=logdir
        )

        secclient: AsyncFrappyClient

        if not loop.is_running():
            raise Exception("The provided Eventloop is not running")

        if loop._thread_id == threading.current_thread().ident:
            secclient = await AsyncFrappyClient.create(
                host=host, port=port, loop=loop, log=logger
            )

            secclient.external = False

        else:
            # Event loop is running in a different thread
            client_future = asyncio.run_coroutine_threadsafe(
                AsyncFrappyClient.create(host=host, port=port, loop=loop, log=logger),
                loop,
            )
            secclient = await asyncio.wrap_future(future=client_future)
            secclient.external = True

        return SECoPNodeDevice(secclient=secclient, logger=logger, logdir=logdir)

    def disconnect(self):
        """shuts down secclient, eventloop must be running in external thread"""
        if (
            self._secclient.loop._thread_id == threading.current_thread().ident
            and self._secclient.loop.is_running()
        ):
            raise Exception(
                "Eventloop must be running in external thread,"
                " try await node.disconnect_async()"
            )
        else:
            future = asyncio.run_coroutine_threadsafe(
                self._secclient.disconnect(True), self._secclient.loop
            )

            future.result(2)

    async def disconnect_async(self):
        """shuts down secclient using asyncio, eventloop can be running in same or
        external thread
        """
        if (
            self._secclient.loop._thread_id == threading.current_thread().ident
            and self._secclient.loop.is_running()
        ):
            await self._secclient.disconnect(True)
        else:
            disconn_future = asyncio.run_coroutine_threadsafe(
                self._secclient.disconnect(True), self._secclient.loop
            )
            await asyncio.wrap_future(future=disconn_future)

    def class_from_instance(self, path_to_module: str | None = None):
        """Dynamically generate python class file for the SECoP_Node_Device, this
        allows autocompletion in IDEs and eases working with the generated Ophyd
        devices
        """

        # parse genClass file if already present
        self.genCode = GenNodeCode(path=path_to_module, log=self._secclient.log)

        self.genCode.add_import(self.__module__, self.__class__.__name__)

        node_dict = self.__dict__

        # NodeClass Name
        self._node_cls_name = self.name.replace("-", "_").capitalize()

        node_bases = [self.__class__.__name__, "ABC"]

        node_class_attrs = []

        for attr_name, attr_value in node_dict.items():
            # Modules
            if isinstance(
                attr_value,
                (
                    SECoPBaseDevice,
                    SECoPCommunicatorDevice,
                    SECoPReadableDevice,
                    SECoPWritableDevice,
                    SECoPMoveableDevice,
                    SECoPTriggerableDevice,
                ),
            ):
                attr_type = type(attr_value)
                module = str(getattr(attr_type, "__module__", None))

                # add imports for module attributes
                self.genCode.add_import(module, attr_type.__name__)

                module_dict = attr_value.__dict__

                # modclass is baseclass of derived class
                mod_bases = [attr_value.__class__.__name__, "ABC"]

                module_class_attrs = []

                # Name for derived class
                module_class_name = attr_name
                if attr_value.impl is not None:
                    module_class_name = attr_value.impl.split(".").pop()

                # Module:Acessibles
                for module_attr_name, module_attr_value in module_dict.items():
                    if isinstance(
                        module_attr_value,
                        (SignalR, SignalX, SignalRW, SignalR, SECoPCMDDevice),
                    ):
                        # add imports for module attributes
                        self.genCode.add_import(
                            module_attr_value.__module__,
                            type(module_attr_value).__name__,
                        )

                        module_class_attrs.append(
                            (module_attr_name, type(module_attr_value).__name__)
                        )
                self.genCode.add_mod_class(
                    module_class_name, mod_bases, module_class_attrs, attr_value.plans
                )

                node_class_attrs.append((attr_name, module_class_name))

            # Poperty Signals
            if isinstance(attr_value, (SignalR)):
                self.genCode.add_import(
                    attr_value.__module__, type(attr_value).__name__
                )
                node_class_attrs.append((attr_name, attr_value.__class__.__name__))

        self.genCode.add_node_class(self._node_cls_name, node_bases, node_class_attrs)

        self.genCode.write_gen_node_class_file()

    def descriptiveDataChange(self, module, description):  # noqa: N802
        """called when the description has changed

        this callback is called on the node with module=None
        and on every changed module with module==<module name>

        :param module: module name of the module that has changes
        :type module: _type_
        :param description: new Node description string
        :type description: _type_
        """
        # TODO this functionality is untested and will probably break the generated
        # ophyd device since a changed module description would lead a newly
        # instanciated module object while references to the old one are broken
        # mitigation: alway call methods via:
        #
        # 'node_obj.module_obj.method()'

        self._secclient.conn_timestamp = ttime.time()

        if module is None:
            # Refresh signals that correspond to Node Properties
            config = []
            for property in self._secclient.properties:
                propb = PropertyBackend(
                    property, self._secclient.properties, self._secclient
                )

                setattr(self, property, SignalR(backend=propb))
                config.append(getattr(self, property))

            self.add_readables(config, format=StandardReadableFormat.CONFIG_SIGNAL)
        else:
            # Refresh changed modules
            module_desc = self._secclient.modules[module]
            secop_dev_class = self.class_from_interface(module_desc["properties"])

            setattr(self, module, secop_dev_class(self._secclient, module))

            # TODO what about removing Modules during disconn

    def nodeStateChange(self, online, state):  # noqa: N802
        """called when the state of the connection changes

        'online' is True when connected or reconnecting, False when disconnected
        or connecting 'state' is the connection state as a string
        """
        if state == "connected" and online is True:
            self._secclient.conn_timestamp = ttime.time()

    def class_from_interface(self, mod_properties: dict):
        ophyd_class = None

        # infer highest level IF class
        module_interface_classes: dict = mod_properties[INTERFACE_CLASSES]
        for interface_class in IF_CLASSES.keys():
            if interface_class in module_interface_classes:
                ophyd_class = IF_CLASSES[interface_class]
                break

        # No predefined IF class was a match --> use base class (loose collection of
        # accessibles)
        if ophyd_class is None:
            ophyd_class = SECoPBaseDevice  # type: ignore

        return ophyd_class


IF_CLASSES = {
    "Triggerable": SECoPTriggerableDevice,
    "Drivable": SECoPMoveableDevice,
    "Writable": SECoPWritableDevice,
    "Readable": SECoPReadableDevice,
    "Communicator": SECoPCommunicatorDevice,
}

SECOP_TO_NEXUS_TYPE = {
    "double": "NX_FLOAT64",
    "int": "NX_INT64",
    "scaled": "NX_FLOAT64",
}


ALL_IF_CLASSES = set(IF_CLASSES.values())

# TODO
# FEATURES = {
#    'HasLimits': SecopHasLimits,
#    'HasOffset': SecopHasOffset,
# }<|MERGE_RESOLUTION|>--- conflicted
+++ resolved
@@ -77,14 +77,7 @@
 UNKNOWN = 401  # not in SECoP standard (yet)
 
 
-<<<<<<< HEAD
 READABLE_PARAMS = ["value", "target"]
-=======
-HINTED_PARAMS = [
-    "value",
-]
-UNCACHED_PARAMS = ["target", "status"]
->>>>>>> 88e990cb
 
 
 def clean_identifier(anystring):
